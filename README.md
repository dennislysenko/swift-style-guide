A guide to our Swift style and conventions.

This is an attempt to encourage patterns that accomplish the following goals (in
rough priority order):

 1. Increased rigor, and decreased likelihood of programmer error
 1. Increased clarity of intent
 1. Reduced verbosity
 1. Fewer debates about aesthetics

If you have suggestions, please see our [contribution guidelines](CONTRIBUTING.md),
then open a pull request. :zap:

----

#### Whitespace

 * Tabs, not spaces.
 * End files with a newline.
 * Make liberal use of vertical whitespace to divide code into logical chunks.
 * Don’t leave trailing whitespace.
   * Not even leading indentation on blank lines.


#### Prefer `let`-bindings over `var`-bindings wherever possible

Use `let foo = …` over `var foo = …` wherever possible (and when in doubt). Only use `var` if you absolutely have to (i.e. you *know* that the value might change, e.g. when using the `weak` storage modifier).

_Rationale:_ The intent and meaning of both keywords is clear, but *let-by-default* results in safer and clearer code.

A `let`-binding guarantees and *clearly signals to the programmer* that its value is supposed to and will never change. Subsequent code can thus make stronger assumptions about its usage.

It becomes easier to reason about code. Had you used `var` while still making the assumption that the value never changed, you would have to manually check that.

Accordingly, whenever you see a `var` identifier being used, assume that it will change and ask yourself why.

### Return and break early

When you have to meet certain criteria to continue execution, try to exit early. So, instead of this:

```swift
if n.isNumber {
    // Use n here
} else {
    return
}
```

use this:
```swift
guard n.isNumber else {
    return
}
// Use n here
```

You can also do it with `if` statement, but using `guard` is prefered, because `guard` statement without `return`, `break` or `continue` produces a compile-time error, so exit is guaranteed.

<<<<<<< HEAD

=======
>>>>>>> 47d40702
#### Avoid Using Force-Unwrapping of Optionals

If you have an identifier `foo` of type `FooType?` or `FooType!`, don't force-unwrap it to get to the underlying value (`foo!`) if possible.

Instead, prefer this:

```swift
if let foo = foo {
    // Use unwrapped `foo` value in here
} else {
    // If appropriate, handle the case where the optional is nil
}
```

Alternatively, you might want to use Swift's Optional Chaining in some of these cases, such as:

```swift
// Call the function if `foo` is not nil. If `foo` is nil, ignore we ever tried to make the call
foo?.callSomethingIfFooIsNotNil()
```

_Rationale:_ Explicit `if let`-binding of optionals results in safer code. Force unwrapping is more prone to lead to runtime crashes.

#### Avoid Using Implicitly Unwrapped Optionals

Where possible, use `let foo: FooType?` instead of `let foo: FooType!` if `foo` may be nil (Note that in general, `?` can be used instead of `!`).

_Rationale:_ Explicit optionals result in safer code. Implicitly unwrapped optionals have the potential of crashing at runtime.

#### Prefer implicit getters on read-only properties and subscripts

When possible, omit the `get` keyword on read-only computed properties and
read-only subscripts.

So, write these:

```swift
var myGreatProperty: Int {
    return 4
}

subscript(index: Int) -> T {
    return objects[index]
}
```

… not these:

```swift
var myGreatProperty: Int {
    get {
        return 4
    }
}

subscript(index: Int) -> T {
    get {
        return objects[index]
    }
}
```

_Rationale:_ The intent and meaning of the first version is clear, and results in less code.

#### Always specify access control explicitly for top-level definitions

Top-level functions, types, and variables should always have explicit access control specifiers:

```swift
public var whoopsGlobalState: Int
internal struct TheFez {}
private func doTheThings(things: [Thing]) {}
```

However, definitions within those can leave access control implicit, where appropriate:

```swift
internal struct TheFez {
    var owner: Person = Joshaber()
}
```

_Rationale:_ It's rarely appropriate for top-level definitions to be specifically `internal`, and being explicit ensures that careful thought goes into that decision. Within a definition, reusing the same access control specifier is just duplicative, and the default is usually reasonable.

#### When specifying a type, always associate the colon with the identifier

When specifying the type of an identifier, always put the colon immediately
after the identifier, followed by a space and then the type name.

```swift
class SmallBatchSustainableFairtrade: Coffee { ... }

let timeToCoffee: NSTimeInterval = 2

func makeCoffee(type: CoffeeType) -> Coffee { ... }
```

_Rationale:_ The type specifier is saying something about the _identifier_ so
it should be positioned with it.

Also, when specifying the type of a dictionary, always put the colon immediately
after the key type, followed by a space and then the value type.

```swift
let capitals: [Country: City] = [ Sweden: Stockholm ]
```

#### Only explicitly refer to `self` when required

When accessing properties or methods on `self`, leave the reference to `self` implicit by default:

```swift
private class History {
    var events: [Event]

    func rewrite() {
        events = []
    }
}
```

Only include the explicit keyword when required by the language—for example, in a closure, or when parameter names conflict:

```swift
extension History {
    init(events: [Event]) {
        self.events = events
    }

    var whenVictorious: () -> () {
        return {
            self.rewrite()
        }
    }
}
```

_Rationale:_ This makes the capturing semantics of `self` stand out more in closures, and avoids verbosity elsewhere.

#### Prefer structs over classes

Unless you require functionality that can only be provided by a class (like identity or deinitializers), implement a struct instead.

Note that inheritance is (by itself) usually _not_ a good reason to use classes, because polymorphism can be provided by protocols, and implementation reuse can be provided through composition.

For example, this class hierarchy:

```swift
class Vehicle {
    let numberOfWheels: Int

    init(numberOfWheels: Int) {
        self.numberOfWheels = numberOfWheels
    }

    func maximumTotalTirePressure(pressurePerWheel: Float) -> Float {
        return pressurePerWheel * Float(numberOfWheels)
    }
}

class Bicycle: Vehicle {
    init() {
        super.init(numberOfWheels: 2)
    }
}

class Car: Vehicle {
    init() {
        super.init(numberOfWheels: 4)
    }
}
```

could be refactored into these definitions:

```swift
protocol Vehicle {
    var numberOfWheels: Int { get }
}

func maximumTotalTirePressure(vehicle: Vehicle, pressurePerWheel: Float) -> Float {
    return pressurePerWheel * Float(vehicle.numberOfWheels)
}

struct Bicycle: Vehicle {
    let numberOfWheels = 2
}

struct Car: Vehicle {
    let numberOfWheels = 4
}
```

_Rationale:_ Value types are simpler, easier to reason about, and behave as expected with the `let` keyword.

#### Make classes `final` by default

Classes should start as `final`, and only be changed to allow subclassing if a valid need for inheritance has been identified. Even in that case, as many definitions as possible _within_ the class should be `final` as well, following the same rules.

_Rationale:_ Composition is usually preferable to inheritance, and opting _in_ to inheritance hopefully means that more thought will be put into the decision.


#### Omit type parameters where possible

Methods of parameterized types can omit type parameters on the receiving type when they’re identical to the receiver’s. For example:

```swift
struct Composite<T> {
    …
    func compose(other: Composite<T>) -> Composite<T> {
        return Composite<T>(self, other)
    }
}
```

could be rendered as:

```swift
struct Composite<T> {
    …
    func compose(other: Composite) -> Composite {
        return Composite(self, other)
    }
}
```

_Rationale:_ Omitting redundant type parameters clarifies the intent, and makes it obvious by contrast when the returned type takes different type parameters.

#### Use whitespace around operator definitions

Use whitespace around operators when defining them. Instead of:

```swift
func <|(lhs: Int, rhs: Int) -> Int
func <|<<A>(lhs: A, rhs: A) -> A
```

write:

```swift
func <| (lhs: Int, rhs: Int) -> Int
func <|< <A>(lhs: A, rhs: A) -> A
```

_Rationale:_ Operators consist of punctuation characters, which can make them difficult to read when immediately followed by the punctuation for a type or value parameter list. Adding whitespace separates the two more clearly.

#### Translations

* [中文版](https://github.com/Artwalk/swift-style-guide/blob/master/README_CN.md)
* [日本語版](https://github.com/jarinosuke/swift-style-guide/blob/master/README_JP.md)
* [한국어판](https://github.com/minsOne/swift-style-guide/blob/master/README_KR.md)<|MERGE_RESOLUTION|>--- conflicted
+++ resolved
@@ -56,10 +56,7 @@
 
 You can also do it with `if` statement, but using `guard` is prefered, because `guard` statement without `return`, `break` or `continue` produces a compile-time error, so exit is guaranteed.
 
-<<<<<<< HEAD
-
-=======
->>>>>>> 47d40702
+
 #### Avoid Using Force-Unwrapping of Optionals
 
 If you have an identifier `foo` of type `FooType?` or `FooType!`, don't force-unwrap it to get to the underlying value (`foo!`) if possible.
@@ -98,7 +95,7 @@
 
 ```swift
 var myGreatProperty: Int {
-    return 4
+	return 4
 }
 
 subscript(index: Int) -> T {
@@ -110,9 +107,9 @@
 
 ```swift
 var myGreatProperty: Int {
-    get {
-        return 4
-    }
+	get {
+		return 4
+	}
 }
 
 subscript(index: Int) -> T {
@@ -138,7 +135,7 @@
 
 ```swift
 internal struct TheFez {
-    var owner: Person = Joshaber()
+	var owner: Person = Joshaber()
 }
 ```
 
@@ -173,11 +170,11 @@
 
 ```swift
 private class History {
-    var events: [Event]
-
-    func rewrite() {
-        events = []
-    }
+	var events: [Event]
+
+	func rewrite() {
+		events = []
+	}
 }
 ```
 
@@ -185,15 +182,15 @@
 
 ```swift
 extension History {
-    init(events: [Event]) {
-        self.events = events
-    }
-
-    var whenVictorious: () -> () {
-        return {
-            self.rewrite()
-        }
-    }
+	init(events: [Event]) {
+		self.events = events
+	}
+
+	var whenVictorious: () -> () {
+		return {
+			self.rewrite()
+		}
+	}
 }
 ```
 
@@ -268,10 +265,10 @@
 
 ```swift
 struct Composite<T> {
-    …
-    func compose(other: Composite<T>) -> Composite<T> {
-        return Composite<T>(self, other)
-    }
+	…
+	func compose(other: Composite<T>) -> Composite<T> {
+		return Composite<T>(self, other)
+	}
 }
 ```
 
@@ -279,10 +276,10 @@
 
 ```swift
 struct Composite<T> {
-    …
-    func compose(other: Composite) -> Composite {
-        return Composite(self, other)
-    }
+	…
+	func compose(other: Composite) -> Composite {
+		return Composite(self, other)
+	}
 }
 ```
 
